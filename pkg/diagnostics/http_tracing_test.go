// ------------------------------------------------------------
// Copyright (c) Microsoft Corporation.
// Licensed under the MIT License.
// ------------------------------------------------------------

package diagnostics

import (
	"fmt"
<<<<<<< HEAD
	"net/textproto"
=======
	"net"
	"strings"
>>>>>>> 9cfdf3b3
	"testing"
	"time"

	"github.com/dapr/dapr/pkg/config"
	diag_utils "github.com/dapr/dapr/pkg/diagnostics/utils"
	"github.com/stretchr/testify/assert"
	"github.com/valyala/fasthttp"
	"go.opencensus.io/trace"
)

func TestSpanContextFromRequest(t *testing.T) {
	tests := []struct {
		name   string
		header string
		wantSc trace.SpanContext
		wantOk bool
	}{
		{
			name:   "future version",
			header: "02-4bf92f3577b34da6a3ce929d0e0e4736-00f067aa0ba902b7-01",
			wantSc: trace.SpanContext{
				TraceID:      trace.TraceID{75, 249, 47, 53, 119, 179, 77, 166, 163, 206, 146, 157, 14, 14, 71, 54},
				SpanID:       trace.SpanID{0, 240, 103, 170, 11, 169, 2, 183},
				TraceOptions: trace.TraceOptions(1),
			},
			wantOk: true,
		},
		{
			name:   "zero trace ID and span ID",
			header: "00-00000000000000000000000000000000-0000000000000000-01",
			wantSc: trace.SpanContext{},
			wantOk: false,
		},
		{
			name:   "valid header",
			header: "00-4bf92f3577b34da6a3ce929d0e0e4736-00f067aa0ba902b7-01",
			wantSc: trace.SpanContext{
				TraceID:      trace.TraceID{75, 249, 47, 53, 119, 179, 77, 166, 163, 206, 146, 157, 14, 14, 71, 54},
				SpanID:       trace.SpanID{0, 240, 103, 170, 11, 169, 2, 183},
				TraceOptions: trace.TraceOptions(1),
			},
			wantOk: true,
		},
		{
			name:   "missing options",
			header: "00-4bf92f3577b34da6a3ce929d0e0e4736-00f067aa0ba902b7",
			wantSc: trace.SpanContext{},
			wantOk: false,
		},
		{
			name:   "empty options",
			header: "00-4bf92f3577b34da6a3ce929d0e0e4736-00f067aa0ba902b7-",
			wantSc: trace.SpanContext{},
			wantOk: false,
		},
	}

	for _, tt := range tests {
		t.Run(tt.name, func(t *testing.T) {
			req := &fasthttp.Request{}
			req.Header.Add("traceparent", tt.header)

			gotSc, _ := SpanContextFromRequest(req)
			assert.Equalf(t, gotSc, tt.wantSc, "SpanContextFromRequest gotSc = %v, want %v", gotSc, tt.wantSc)
		})
	}
}

<<<<<<< HEAD
func TestSpanContextToHTTPHeaders(t *testing.T) {
=======
func TestUserDefinedHTTPHeaders(t *testing.T) {
	reqCtx := &fasthttp.RequestCtx{}
	reqCtx.Request.Header.Add("dapr-userdefined-1", "value1")
	reqCtx.Request.Header.Add("dapr-userdefined-2", "value2")
	reqCtx.Request.Header.Add("no-attr", "value3")

	m := userDefinedHTTPHeaders(reqCtx)

	assert.Equal(t, 2, len(m))
	assert.Equal(t, "value1", m["dapr-userdefined-1"])
	assert.Equal(t, "value2", m["dapr-userdefined-2"])
}

func TestSpanContextToRequest(t *testing.T) {
>>>>>>> 9cfdf3b3
	tests := []struct {
		sc trace.SpanContext
	}{
		{
			sc: trace.SpanContext{
				TraceID:      trace.TraceID{75, 249, 47, 53, 119, 179, 77, 166, 163, 206, 146, 157, 14, 14, 71, 54},
				SpanID:       trace.SpanID{0, 240, 103, 170, 11, 169, 2, 183},
				TraceOptions: trace.TraceOptions(1),
			},
		},
	}
	for _, tt := range tests {
		t.Run("SpanContextToHTTPHeaders", func(t *testing.T) {
			req := &fasthttp.Request{}
			SpanContextToHTTPHeaders(tt.sc, req.Header.Set)

			got, _ := SpanContextFromRequest(req)

			assert.Equalf(t, got, tt.sc, "SpanContextToHTTPHeaders() got = %v, want %v", got, tt.sc)
		})
	}

	t.Run("empty span context", func(t *testing.T) {
		req := &fasthttp.Request{}
		sc := trace.SpanContext{}
		SpanContextToRequest(sc, req)

		assert.Nil(t, req.Header.Peek(traceparentHeader))
	})
}

func TestGetAPIComponent(t *testing.T) {
	var tests = []struct {
		path    string
		version string
		api     string
	}{
		{"/v1.0/state/statestore/key", "v1.0", "state"},
		{"/v1.0/state/statestore", "v1.0", "state"},
		{"/v1.0/secrets/keyvault/name", "v1.0", "secrets"},
		{"/v1.0/invoke/fakeApp/method/add", "v1.0", "invoke"},
		{"/v1/publish/topicA", "v1", "publish"},
		{"/v1/bindings/kafka", "v1", "bindings"},
		{"/healthz", "", ""},
		{"/v1/actors/DemoActor/1/state/key", "v1", "actors"},
		{"", "", ""},
	}

	for _, tt := range tests {
		t.Run(tt.path, func(t *testing.T) {
			ver, api := getAPIComponent(tt.path)
			assert.Equal(t, tt.version, ver)
			assert.Equal(t, tt.api, api)
		})
	}
}

func TestGetSpanAttributesMapFromHTTPContext(t *testing.T) {
	var tests = []struct {
		path          string
		expectedType  string
		expectedValue string
	}{
		{"/v1.0/state/statestore/key", "state", "statestore"},
		{"/v1.0/state/statestore", "state", "statestore"},
		{"/v1.0/secrets/keyvault/name", "secrets", "keyvault"},
		{"/v1.0/invoke/fakeApp/method/add", "invoke", "fakeApp"},
		{"/v1/publish/topicA", "pubsub", "topicA"},
		{"/v1/bindings/kafka", "bindings", "kafka"},
	}

	for _, tt := range tests {
		t.Run(tt.path, func(t *testing.T) {
			req := getTestHTTPRequest()
			resp := &fasthttp.Response{}
			resp.SetStatusCode(200)
			req.SetRequestURI(tt.path)
			reqCtx := &fasthttp.RequestCtx{}
			req.CopyTo(&reqCtx.Request)
			method := string(req.Header.Method())

			reqCtx.SetUserValue("storeName", "statestore")
			reqCtx.SetUserValue("secretStoreName", "keyvault")
			reqCtx.SetUserValue("topic", "topicA")
			reqCtx.SetUserValue("name", "kafka")

			got := spanAttributesMapFromHTTPContext(reqCtx)
			_, componentType := getAPIComponent(tt.path)
			switch componentType {
			case "state":
				assert.Equal(t, got[dbTypeSpanAttributeKey], tt.expectedType)
				assert.Equal(t, got[dbInstanceSpanAttributeKey], tt.expectedValue)
				assert.Equal(t, got[dbStatementSpanAttributeKey], fmt.Sprintf("%s %s", method, tt.path))
				assert.Equal(t, got[dbURLSpanAttributeKey], tt.expectedType)

			case "secrets":
				assert.Equal(t, got[dbTypeSpanAttributeKey], tt.expectedType)
				assert.Equal(t, got[dbInstanceSpanAttributeKey], tt.expectedValue)
				assert.Equal(t, got[dbStatementSpanAttributeKey], fmt.Sprintf("%s %s", method, tt.path))
				assert.Equal(t, got[dbURLSpanAttributeKey], tt.expectedType)

			case "bindings":
				assert.Equal(t, got[dbTypeSpanAttributeKey], tt.expectedType)
				assert.Equal(t, got[dbInstanceSpanAttributeKey], tt.expectedValue)
				assert.Equal(t, got[dbStatementSpanAttributeKey], fmt.Sprintf("%s %s", method, tt.path))
				assert.Equal(t, got[dbURLSpanAttributeKey], tt.expectedType)

			case "publish":
				assert.Equal(t, got[messagingSystemSpanAttributeKey], tt.expectedType)
				assert.Equal(t, got[messagingDestinationSpanAttributeKey], tt.expectedValue)
				assert.Equal(t, got[messagingDestinationKindSpanAttributeKey], messagingDestinationTopicKind)
			}
		})
	}
}

func TestSpanContextToResponse(t *testing.T) {
	tests := []struct {
		sc trace.SpanContext
	}{
		{
			sc: trace.SpanContext{
				TraceID:      trace.TraceID{75, 249, 47, 53, 119, 179, 77, 166, 163, 206, 146, 157, 14, 14, 71, 54},
				SpanID:       trace.SpanID{0, 240, 103, 170, 11, 169, 2, 183},
				TraceOptions: trace.TraceOptions(1),
			},
		},
	}
	for _, tt := range tests {
		t.Run("SpanContextToResponse", func(t *testing.T) {
			resp := &fasthttp.Response{}
			SpanContextToHTTPHeaders(tt.sc, resp.Header.Set)

			h := string(resp.Header.Peek(textproto.CanonicalMIMEHeaderKey("traceparent")))
			got, _ := SpanContextFromString(h)

			assert.Equalf(t, got, tt.sc, "SpanContextToResponse() got = %v, want %v", got, tt.sc)
		})
	}
}

func getTestHTTPRequest() *fasthttp.Request {
	req := &fasthttp.Request{}
	req.SetRequestURI("/v1.0/state/statestore/key")
	req.Header.Set("dapr-testheaderkey", "dapr-testheadervalue")
	req.Header.Set("x-testheaderkey1", "dapr-testheadervalue")
	req.Header.Set("daprd-testheaderkey2", "dapr-testheadervalue")
	req.Header.SetMethod(fasthttp.MethodGet)

	var (
		tid = trace.TraceID{1, 2, 3, 4, 5, 6, 7, 8, 1, 2, 4, 8, 16, 32, 64, 128}
		sid = trace.SpanID{1, 2, 4, 8, 16, 32, 64, 128}
	)

	sc := trace.SpanContext{
		TraceID:      tid,
		SpanID:       sid,
		TraceOptions: 0x0,
	}

	SpanContextToHTTPHeaders(sc, req.Header.Set)
	return req
}

func TestHTTPTraceMiddleware(t *testing.T) {
	requestBody := "fake_requestDaprBody"
	responseBody := "fake_responseDaprBody"

	fakeHandler := func(ctx *fasthttp.RequestCtx) {
		time.Sleep(100 * time.Millisecond)
		ctx.Response.SetBodyRaw([]byte(responseBody))
	}

	rate := config.TracingSpec{SamplingRate: "1"}
	handler := HTTPTraceMiddleware(fakeHandler, "fakeAppID", rate)

	t.Run("traceparent is given and sampling is enabled", func(t *testing.T) {
		testRequestCtx := newTraceFastHTTPRequestCtx(
			requestBody, "/v1.0/state/statestore",
			map[string]string{
				"traceparent": "00-4bf92f3577b34da6a3ce929d0e0e4736-00f067aa0ba902b7-01",
			},
		)
		handler(testRequestCtx)
		span := diag_utils.SpanFromContext(testRequestCtx)
		sc := span.SpanContext()
		assert.Equal(t, "4bf92f3577b34da6a3ce929d0e0e4736", fmt.Sprintf("%x", sc.TraceID[:]))
		assert.NotEqual(t, "00f067aa0ba902b7", fmt.Sprintf("%x", sc.SpanID[:]))
	})

	t.Run("traceparent is not given", func(t *testing.T) {
		testRequestCtx := newTraceFastHTTPRequestCtx(
			requestBody, "/v1.0/state/statestore",
			map[string]string{
				"dapr-userdefined": "value",
			},
		)
		handler(testRequestCtx)
		span := diag_utils.SpanFromContext(testRequestCtx)
		sc := span.SpanContext()
		assert.NotEmpty(t, fmt.Sprintf("%x", sc.TraceID[:]))
		assert.NotEmpty(t, fmt.Sprintf("%x", sc.SpanID[:]))
	})

	t.Run("path is /v1.0/invoke/*", func(t *testing.T) {
		testRequestCtx := newTraceFastHTTPRequestCtx(
			requestBody, "/v1.0/invoke/callee/method/method1",
			map[string]string{},
		)
		handler(testRequestCtx)
		span := diag_utils.SpanFromContext(testRequestCtx)
		sc := span.SpanContext()
		assert.True(t, strings.Contains(span.String(), daprServiceInvocationFullMethod))
		assert.NotEmpty(t, fmt.Sprintf("%x", sc.TraceID[:]))
		assert.NotEmpty(t, fmt.Sprintf("%x", sc.SpanID[:]))
	})
}

func newTraceFastHTTPRequestCtx(expectedBody, expectedRequestURI string, expectedHeader map[string]string) *fasthttp.RequestCtx {
	expectedMethod := fasthttp.MethodPost
	expectedTransferEncoding := "encoding"
	expectedHost := "dapr.io"
	expectedRemoteAddr := "1.2.3.4:6789"

	var ctx fasthttp.RequestCtx
	var req fasthttp.Request

	req.Header.SetMethod(expectedMethod)
	req.SetRequestURI(expectedRequestURI)
	req.Header.SetHost(expectedHost)
	req.Header.Add(fasthttp.HeaderTransferEncoding, expectedTransferEncoding)
	req.Header.SetContentLength(len([]byte(expectedBody)))
	req.BodyWriter().Write([]byte(expectedBody)) // nolint:errcheck

	for k, v := range expectedHeader {
		req.Header.Set(k, v)
	}

	remoteAddr, _ := net.ResolveTCPAddr("tcp", expectedRemoteAddr)

	ctx.Init(&req, remoteAddr, nil)

	return &ctx
}<|MERGE_RESOLUTION|>--- conflicted
+++ resolved
@@ -7,12 +7,9 @@
 
 import (
 	"fmt"
-<<<<<<< HEAD
+	"net"
 	"net/textproto"
-=======
-	"net"
 	"strings"
->>>>>>> 9cfdf3b3
 	"testing"
 	"time"
 
@@ -81,9 +78,6 @@
 	}
 }
 
-<<<<<<< HEAD
-func TestSpanContextToHTTPHeaders(t *testing.T) {
-=======
 func TestUserDefinedHTTPHeaders(t *testing.T) {
 	reqCtx := &fasthttp.RequestCtx{}
 	reqCtx.Request.Header.Add("dapr-userdefined-1", "value1")
@@ -97,8 +91,7 @@
 	assert.Equal(t, "value2", m["dapr-userdefined-2"])
 }
 
-func TestSpanContextToRequest(t *testing.T) {
->>>>>>> 9cfdf3b3
+func TestSpanContextToHTTPHeaders(t *testing.T) {
 	tests := []struct {
 		sc trace.SpanContext
 	}{
@@ -124,7 +117,7 @@
 	t.Run("empty span context", func(t *testing.T) {
 		req := &fasthttp.Request{}
 		sc := trace.SpanContext{}
-		SpanContextToRequest(sc, req)
+		SpanContextToHTTPHeaders(sc, req.Header.Set)
 
 		assert.Nil(t, req.Header.Peek(traceparentHeader))
 	})
@@ -233,7 +226,7 @@
 			SpanContextToHTTPHeaders(tt.sc, resp.Header.Set)
 
 			h := string(resp.Header.Peek(textproto.CanonicalMIMEHeaderKey("traceparent")))
-			got, _ := SpanContextFromString(h)
+			got, _ := SpanContextFromW3CString(h)
 
 			assert.Equalf(t, got, tt.sc, "SpanContextToResponse() got = %v, want %v", got, tt.sc)
 		})
